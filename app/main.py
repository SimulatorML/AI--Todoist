"""Main Telegram bot application with async support."""

import os
import logging
import asyncio
from dotenv import load_dotenv
from telebot.async_telebot import AsyncTeleBot
from telebot import types
from telebot.types import InlineKeyboardMarkup, InlineKeyboardButton
import re

from app.nlp import NLP

from .todoist_client import TodoistClient
from .models import TodoistTask, BotResponse
from .database import user_storage

# Load environment variables
load_dotenv()

token_regex = re.compile('^[a-z\\d]{40}$')

# Configure logging
logging.basicConfig(
    level=logging.INFO,
    format='%(asctime)s - %(name)s - %(levelname)s - %(message)s')
logger = logging.getLogger(__name__)

# Initialize bot
TELEGRAM_BOT_TOKEN = os.getenv('TELEGRAM_BOT_TOKEN')
if not TELEGRAM_BOT_TOKEN:
    raise ValueError("TELEGRAM_BOT_TOKEN environment variable is required")

# Optional start video file_id
START_VIDEO_FILE_ID = os.getenv('START_VIDEO_FILE_ID')

bot = AsyncTeleBot(TELEGRAM_BOT_TOKEN)
nlp = NLP()

@bot.message_handler(commands=['start'])
async def start_command(message):
    """Handle /start command."""
    welcome_text = """
⚡ Превращай любое сообщение в задачу Todoist за секунду!

🚀 <b>Почему это удобно</b>:
• Создавай задачи за секунды, не покидая Telegram
• Любая мысль мгновенно попадает в твой Todoist
• Никаких переключений между приложениями
    """

    # Create inline keyboard with help button
    keyboard = InlineKeyboardMarkup()
    help_button = InlineKeyboardButton("Как начать пользоваться",
                                       callback_data="show_help")
    keyboard.add(help_button)

    # Send video if file_id is configured, otherwise send text message
    if START_VIDEO_FILE_ID:
        await bot.send_video(message.chat.id,
                             video=START_VIDEO_FILE_ID,
                             caption=welcome_text,
                             parse_mode='HTML',
                             reply_markup=keyboard)
    else:
        await bot.send_message(message.chat.id,
                               welcome_text,
                               parse_mode='HTML',
                               reply_markup=keyboard)


@bot.message_handler(commands=['help'])
async def help_command(message):
    """Handle /help command."""
    help_text = """
🤖 <b>Справка по Todoist Боту</b>

<b>Быстрый старт</b>:
1. Получите ваш API токен Todoist: https://todoist.com/prefs/integrations 
   📋 Вкладка "Для разработчиков" → кнопка "Скопировать токен"
2. Отправьте токен прямо в бота сообщением
3. Отправьте любое сообщение, чтобы создать задачу!

<b>Использование</b>:
• Отправьте любое текстовое сообщение, чтобы создать задачу
• Задачи создаются в ваших Входящих с приоритетом P3 (средний)
• Каждое сообщение становится одной задачей

<b>Примеры</b>:
• "Купить продукты" → Задача: "Купить продукты"
• "Позвонить стоматологу завтра" → Задача: "Позвонить стоматологу завтра"
• "Просмотреть презентацию" → Задача: "Просмотреть презентацию"
    """
    await bot.send_message(message.chat.id, help_text, parse_mode='HTML')


@bot.callback_query_handler(func=lambda call: call.data == "show_help")
async def callback_help(call):
    """Handle help button callback."""
    help_text = """
🤖 <b>Справка по Todoist Боту</b>

<b>Быстрый старт</b>:
1. Получите ваш API токен Todoist: https://todoist.com/prefs/integrations 
   📋 Вкладка "Для разработчиков" → кнопка "Скопировать токен"
2. Отправь токен прямо в бота сообщением
3. Отправьте любое сообщение, чтобы создать задачу!

<b>Использование</b>:
• Отправьте любое текстовое сообщение чтобы создать задачу
• Задачи создаются в ваших Входящих с приоритетом P3 (средний)
• Каждое сообщение становится одной задачей

<b>Примеры</b>:
• "Купить продукты" → Задача: "Купить продукты"
• "Позвонить стоматологу завтра" → Задача: "Позвонить стоматологу завтра"
• "Просмотреть презентацию" → Задача: "Просмотреть презентацию"
    """
    await bot.send_message(call.message.chat.id, help_text, parse_mode='HTML')
    await bot.answer_callback_query(call.id)


@bot.message_handler(content_types=['video'])
async def get_video_file_id(message):
    """Handle video messages and return file_id."""
    file_id = message.video.file_id
    response_text = f"📹 <b>File ID видео:</b>\n<code>{file_id}</code>\n\n💡 Этот ID можно использовать в коде для отправки видео."
    
    await bot.reply_to(message, response_text, parse_mode='HTML')


@bot.message_handler(func=lambda message: True)
async def handle_message(message):
    """Handle all text messages and create Todoist tasks."""
    user_id = message.from_user.id
    message_text = message.text

    if token_regex.search(message_text):
        # Validate token by testing API connection
        try:
            todoist_client = TodoistClient(message_text)
            await todoist_client.get_projects()  # Test API connection

            # Store token
            await user_storage.store_token(user_id, message_text)
            await bot.reply_to(
                message, "✅ Токен успешно сохранен!\n\n"
                "Теперь вы можете отправлять мне сообщения для создания задач в Todoist."
            )
            return

        except Exception as e:
            await bot.reply_to(
                message, f"❌ Неверный токен или ошибка API: {str(e)}\n\n"
                "Пожалуйста, проверьте ваш токен и попробуйте снова.")
            return

    # Check if user has token
    if not await user_storage.has_token(user_id):
        await bot.reply_to(
            message, "❌ Сначала установите ваш токен Todoist!\n\n"
            "Отправь токен прямо в бота сообщением\n\n"
            "Получите токен здесь: https://todoist.com/prefs/integrations",
            parse_mode='Markdown')
        return

    # Get user's token
    todoist_token = await user_storage.get_token(user_id)
    if not todoist_token:
        await bot.reply_to(
            message,
            "❌ Ошибка получения вашего токена. Пожалуйста, установите его заново"
        )
        return

    # Send "creating task" notification
    creating_msg = await bot.reply_to(message, "⏳ Создаю задачу...")

    try:
        # Create Todoist client
        todoist_client = TodoistClient(todoist_token)

        # Create task with idempotency using Telegram message_id
        due_date = nlp.get_first_date_in_future(message_text)

        task = TodoistTask(content=message_text,
<<<<<<< HEAD
                           due_date=due_date,
                           priority=3,
=======
                           priority=2,
>>>>>>> 172a8989
                           request_id=f"tg_{user_id}_{message.message_id}")

        # Create task in Todoist
        task_response = await todoist_client.create_task(task)

        # Send success confirmation
        success_text = (
            f"✅ **Задача успешно создана!**\n\n"
            f"📝 **Задача:** {task_response.content}\n"
            f"📁 **Место:** Входящие\n"
<<<<<<< HEAD
            f"⭐ **Приоритет:** P{task_response.priority}\n"
            f"📅 **Срок:** {task_response.due.date if task_response.due else 'Без срока'}\n"
=======
            f"⭐ **Приоритет:** P{5 - task_response.priority}\n"
>>>>>>> 172a8989
            f"🔗 **Ссылка:** [Посмотреть в Todoist]({task_response.url})")

        await bot.edit_message_text(success_text,
                                    creating_msg.chat.id,
                                    creating_msg.message_id,
                                    parse_mode='Markdown')

        logger.info(f"Task created for user {user_id}: {message_text}")

    except ValueError as e:
        # Handle known API errors
        await bot.edit_message_text(f"❌ **Ошибка создания задачи:**\n{str(e)}",
                                    creating_msg.chat.id,
                                    creating_msg.message_id,
                                    parse_mode='Markdown')
        logger.error(f"Error creating task for user {user_id}: {e}")

    except Exception as e:
        # Handle unexpected errors
        await bot.edit_message_text(
            "❌ **Произошла неожиданная ошибка.**\nПожалуйста, попробуйте позже.",
            creating_msg.chat.id,
            creating_msg.message_id,
            parse_mode='Markdown')
        logger.error(f"Unexpected error for user {user_id}: {e}")


async def setup_bot_commands():
    """Set up bot menu commands."""
    commands = [
        types.BotCommand("start", "Как начать"),
        types.BotCommand("help", "Справка"),
    ]
    await bot.set_my_commands(commands)
    logger.info("Bot menu commands set up successfully")


async def main():
    """Main async function to run the bot."""
    logger.info("Starting Todoist Telegram Bot...")

    # Set up bot menu commands
    await setup_bot_commands()

    try:
        await bot.polling(non_stop=True)
    except Exception as e:
        logger.error(f"Bot polling error: {e}")
        raise


if __name__ == "__main__":
    asyncio.run(main())<|MERGE_RESOLUTION|>--- conflicted
+++ resolved
@@ -184,12 +184,9 @@
         due_date = nlp.get_first_date_in_future(message_text)
 
         task = TodoistTask(content=message_text,
-<<<<<<< HEAD
                            due_date=due_date,
                            priority=3,
-=======
                            priority=2,
->>>>>>> 172a8989
                            request_id=f"tg_{user_id}_{message.message_id}")
 
         # Create task in Todoist
@@ -200,12 +197,8 @@
             f"✅ **Задача успешно создана!**\n\n"
             f"📝 **Задача:** {task_response.content}\n"
             f"📁 **Место:** Входящие\n"
-<<<<<<< HEAD
-            f"⭐ **Приоритет:** P{task_response.priority}\n"
+            f"⭐ **Приоритет:** P{5 - task_response.priority}\n"
             f"📅 **Срок:** {task_response.due.date if task_response.due else 'Без срока'}\n"
-=======
-            f"⭐ **Приоритет:** P{5 - task_response.priority}\n"
->>>>>>> 172a8989
             f"🔗 **Ссылка:** [Посмотреть в Todoist]({task_response.url})")
 
         await bot.edit_message_text(success_text,
